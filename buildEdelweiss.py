--- conflicted
+++ resolved
@@ -1,127 +1,121 @@
-# -*- coding: utf-8 -*-
-"""
-Created on Thu May 21 14:23:14 2015
-
-@author: c8441141
-"""
-from distutils.core import setup, Extension
-from Cython.Build import cythonize
-from os.path import expanduser, join, exists
-import numpy 
-
-directives = {'boundscheck':    False,
-              'wraparound':     False,
-              'nonecheck' :     False}
-
-gccFlags = ["-std=c++11", "-w", "-g3"] 
-msvcFlags = []
-
-compFlags = gccFlags
-
-"""
-Definition of libraries, library dirs and additional aux. libraries
-"""
-
-# 0) rootDirectory where the libraries are located
-rootDirectory = expanduser("~/constitutiveModelling")
-
-# 1) aux. libraries
-auxLibraries = {'bftMechanics' : join(rootDirectory, 'bftMechanics/lib'),}
-
-# 2) cython extension modules for elements
-cythonElements = {  'uelCPE4' :         ['bftMechanics'],
-                    'uelCPE4R':         ['bftMechanics'],
-                    'uelCPS4':          ['bftMechanics'], 
-                    'uelCPS4NonLocal':  ['bftMechanics'],
-                                        
-<<<<<<< HEAD
-                    'uelCPE8RNonLocal': ['bftMechanics'], 
-                    'uelCPS8R':         ['bftMechanics'], 
-                    'uelCPS8RNonLocal': ['bftMechanics'], 
-                    'uelCPS8NonLocal':  ['bftMechanics'], 
-=======
-                    # 'uelCPE8RNonLocal': ['bftMechanics'], 
-                    # 'uelCPS8R':         ['bftMechanics'], 
-                    # 'uelCPS8RNonLocal': ['bftMechanics'], 
->>>>>>> 8fd08538
-                    }
-
-# 3) cython extension module for umat material library
-umats = [
-        "linearElastic",
-#         "Meschke",
-         "ModLeon",
-         "ModLeonNonLocal",
-#         "ModLeonPlaneStress",
-#         "ModLeonPlaneStressWrapped",
-#         "ModLeonAdaptive",
-#         "ModLeonAnalytical",
-#         "ModLeonSemiExplicit",
-#         "ModLeonSemiExplicitAdaptive",
-#         "ShotLeon",
-#         "SchaedlichSchweiger",
-#         "Schuetz",
-#         "linearElasticSolidificationCreep",
-#         "Unteregger",
-        ]
-umatAuxLibs = ['bftMechanics',]
-
-"""
-Build Extension for the UMAT material library
-"""
-
-#filtering
-extensions = [Extension("*", ["fe/materials/umatlibrary.pyx"],                                    
-                                 include_dirs=[numpy.get_include()] + [join(rootDirectory,umat, "include") for umat in umats], 
-                                 library_dirs= [join(rootDirectory,umat, "lib") for umat in umats] 
-                                     + [auxLibraries[lib] for lib in umatAuxLibs],
-                                 libraries= [umat for umat in umats]+[lib for lib in umatAuxLibs],    
-                                 language="c++",
-                                 extra_compile_args=compFlags)]
-
-"""
-Build Extensions for cython elements
-"""
-
-# filtering
-cythonElements= {el : elExtraLibs for el, elExtraLibs in cythonElements.items() if exists(join(rootDirectory, el))}
-for el, elementExtraLibs in cythonElements.items():
-    
-    # no filtering, all aux. libs must exist!
-    extraLibDirs = [auxLibraries[d] for d in elementExtraLibs] 
-    libs = [el]  + elementExtraLibs
-    print(el)
-    extensions.append( Extension("*",
-                            sources=[join("fe/elements", el.lower(), "element.pyx")],
-                            language="c++",
-                            extra_compile_args=compFlags,
-                            include_dirs=[
-                                join(rootDirectory,el, "include"), numpy.get_include()],
-                            library_dirs= [join(rootDirectory,el, "lib")] + extraLibDirs,
-                            libraries= libs
-                            ))
-"""
-The parallel NISTP solver with OpenMP
-"""
-extensions += [Extension("*",
-                sources = ["fe/solvers/nonlinearimplicitstaticparallel.pyx"],
-                        include_dirs=[ numpy.get_include()],
-                        language='c++',
-                        extra_compile_args=['-fopenmp'],
-                        extra_link_args=['-fopenmp'],)
-                        ]  
-    
-"""
-... And all remaining .pyx files which require no special setup
-"""
-extensions += [Extension("fe/*/*",
-                sources = ["fe/*/*.pyx"],
-                        include_dirs=[numpy.get_include()],
-                        language='c++',)
-                        ]
-      	
-"""
-Compile!
-"""
-setup(ext_modules = cythonize(extensions,
-                            compiler_directives=directives))
+# -*- coding: utf-8 -*-
+"""
+Created on Thu May 21 14:23:14 2015
+
+@author: c8441141
+"""
+from distutils.core import setup, Extension
+from Cython.Build import cythonize
+from os.path import expanduser, join, exists
+import numpy 
+
+directives = {'boundscheck':    False,
+              'wraparound':     False,
+              'nonecheck' :     False}
+
+gccFlags = ["-std=c++11", "-w", "-g3"] 
+msvcFlags = []
+
+compFlags = gccFlags
+
+"""
+Definition of libraries, library dirs and additional aux. libraries
+"""
+
+# 0) rootDirectory where the libraries are located
+rootDirectory = expanduser("~/constitutiveModelling")
+
+# 1) aux. libraries
+auxLibraries = {'bftMechanics' : join(rootDirectory, 'bftMechanics/lib'),}
+
+# 2) cython extension modules for elements
+cythonElements = {  'uelCPE4' :         ['bftMechanics'],
+                    'uelCPE4R':         ['bftMechanics'],
+                    'uelCPS4':          ['bftMechanics'], 
+                    'uelCPS4NonLocal':  ['bftMechanics'],
+                                        
+                    'uelCPE8RNonLocal': ['bftMechanics'], 
+                    'uelCPS8R':         ['bftMechanics'], 
+                    'uelCPS8RNonLocal': ['bftMechanics'], 
+                    'uelCPS8NonLocal':  ['bftMechanics'], 
+                    }
+
+# 3) cython extension module for umat material library
+umats = [
+        "linearElastic",
+#         "Meschke",
+         "ModLeon",
+         "ModLeonNonLocal",
+#         "ModLeonPlaneStress",
+#         "ModLeonPlaneStressWrapped",
+#         "ModLeonAdaptive",
+#         "ModLeonAnalytical",
+#         "ModLeonSemiExplicit",
+#         "ModLeonSemiExplicitAdaptive",
+#         "ShotLeon",
+#         "SchaedlichSchweiger",
+#         "Schuetz",
+#         "linearElasticSolidificationCreep",
+#         "Unteregger",
+        ]
+umatAuxLibs = ['bftMechanics',]
+
+"""
+Build Extension for the UMAT material library
+"""
+
+#filtering
+extensions = [Extension("*", ["fe/materials/umatlibrary.pyx"],                                    
+                                 include_dirs=[numpy.get_include()] + [join(rootDirectory,umat, "include") for umat in umats], 
+                                 library_dirs= [join(rootDirectory,umat, "lib") for umat in umats] 
+                                     + [auxLibraries[lib] for lib in umatAuxLibs],
+                                 libraries= [umat for umat in umats]+[lib for lib in umatAuxLibs],    
+                                 language="c++",
+                                 extra_compile_args=compFlags)]
+
+"""
+Build Extensions for cython elements
+"""
+
+# filtering
+cythonElements= {el : elExtraLibs for el, elExtraLibs in cythonElements.items() if exists(join(rootDirectory, el))}
+for el, elementExtraLibs in cythonElements.items():
+    
+    # no filtering, all aux. libs must exist!
+    extraLibDirs = [auxLibraries[d] for d in elementExtraLibs] 
+    libs = [el]  + elementExtraLibs
+    print(el)
+    extensions.append( Extension("*",
+                            sources=[join("fe/elements", el.lower(), "element.pyx")],
+                            language="c++",
+                            extra_compile_args=compFlags,
+                            include_dirs=[
+                                join(rootDirectory,el, "include"), numpy.get_include()],
+                            library_dirs= [join(rootDirectory,el, "lib")] + extraLibDirs,
+                            libraries= libs
+                            ))
+"""
+The parallel NISTP solver with OpenMP
+"""
+extensions += [Extension("*",
+                sources = ["fe/solvers/nonlinearimplicitstaticparallel.pyx"],
+                        include_dirs=[ numpy.get_include()],
+                        language='c++',
+                        extra_compile_args=['-fopenmp'],
+                        extra_link_args=['-fopenmp'],)
+                        ]  
+    
+"""
+... And all remaining .pyx files which require no special setup
+"""
+extensions += [Extension("fe/*/*",
+                sources = ["fe/*/*.pyx"],
+                        include_dirs=[numpy.get_include()],
+                        language='c++',)
+                        ]
+      	
+"""
+Compile!
+"""
+setup(ext_modules = cythonize(extensions,
+                            compiler_directives=directives))