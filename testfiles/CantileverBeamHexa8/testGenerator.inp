--- conflicted
+++ resolved
@@ -13,13 +13,8 @@
 lX      =500
 lY      =5
 lZ      =5
-<<<<<<< HEAD
-elProvider =displacementelement
-elType  =Hexa20R
-=======
 elProvider =edelweiss
 elType  =C3D8N
->>>>>>> a310be17
 
 *section, name=section1, material=linearelastic, type=solid
 all
