--- conflicted
+++ resolved
@@ -49,28 +49,20 @@
 
 cdef class BaseElement:
     
-<<<<<<< HEAD
-    def __init__(self, nodes, elNumber, int nGaussPt, int nStateVarsGaussPtAdditional, str uelID):
-=======
-    def __init__(self, nodes, elNumber, int nGaussPt, int nStateVarsGaussPtAdditional, int uelID, int nStateVarsElement=0):
->>>>>>> 8267d14d
+    def __init__(self, nodes, elNumber, int nGaussPt, int nStateVarsGaussPtSpecific, str uelID, int nStateVarsElement=0):
         self.nodes = nodes
         self.nodeCoordinates = np.concatenate([ node.coordinates for node in nodes])
         self.elNumber = elNumber
         self.numGaussPts = nGaussPt
-        self.nStateVarsGaussPtAdditional = nStateVarsGaussPtAdditional
-<<<<<<< HEAD
+        self.nStateVarsGaussPtSpecific = nStateVarsGaussPtSpecific
         self.uelID = uelID.encode('UTF-8')
-=======
         self.nStateVarsElement = nStateVarsElement
-        self.uelID = uelID
->>>>>>> 8267d14d
         
     def setProperties(self, elementProperties, materialName, nStateVarsMaterial, materialProperties):
         self.elementProperties =    elementProperties
         self.nStateVarsMaterial =   nStateVarsMaterial
         self.materialProperties =   materialProperties
-        self.nStateVars =           self.nStateVarsElement + self.numGaussPts * (nStateVarsMaterial + self.nStateVarsGaussPtAdditional)
+        self.nStateVars =           self.nStateVarsElement + self.numGaussPts * (nStateVarsMaterial + self.nStateVarsGaussPtSpecific)
         self.stateVars =            np.zeros(self.nStateVars)
         self.stateVarsTemp =        np.zeros(self.nStateVars)
         self.materialName =         materialName.upper().encode('UTF-8')
