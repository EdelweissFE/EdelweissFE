#!/usr/bin/env python3
# -*- coding: utf-8 -*-
"""
Created on Sun Jan  8 20:37:35 2017

@author: matthias
"""
import numpy as np
from scipy.sparse import coo_matrix
from scipy.sparse.linalg import spsolve
<<<<<<< HEAD
#from scikits.umfpack import spsolve 
=======
# from scikits.umfpack import spsolve 
>>>>>>> 9ab916b3
from fe.utils.incrementgenerator import IncrementGenerator
from fe.config.phenomena import flowCorrectionTolerance, effortResidualTolerance

class NIST:
    """ This is the Nonlinear Implicit STatic -- solver.
    Designed to interface with Abaqus UELs
    Public methods are: __init__(), initializeUP() and solveStep(...).
    OutputManagers are updated at the end of each increment. """
    
    identification = "NISTSolver"
    
    defaultMaxInc = 1.0
    defaultMinInc = 1e-4
    defaultMaxNumInc = 1000
    defaultMaxIter = 10
    defaultCriticalIter = 6
    
    def __init__(self, jobInfo, modelInfo, journal, outputmanagers=None):
        self.nodes =        modelInfo['nodes']
        self.elements =     modelInfo['elements']
        self.nodeSets =     modelInfo['nodeSets']
        self.elementSets =  modelInfo['elementSets']
        self.fieldIndices = jobInfo['fieldIndices']
        
        # create headers for formatted output of solver
        nFields = len(self.fieldIndices.keys())
        self.iterationHeader = ("{:^25}"*nFields).format(*self.fieldIndices.keys())
        self.iterationHeader2 = (" {:<10}  {:<10}  ").format('||R||∞','||ddU||∞') *nFields
        self.iterationMessageTemplate = "{:11.2e}{:1}{:11.2e}{:1} "
        
        self.nDof = jobInfo['numberOfDofs']
        self.journal = journal
        self.outputmanagers = outputmanagers or []
        
<<<<<<< HEAD
        
        self.sizeVIJ = 0
        self.sizeNDofElementWise = 0
        
        for el in self.elements.values():
            self.sizeNDofElementWise += el.nDofPerEl
            self.sizeVIJ += el.sizeKe
        print(self.sizeNDofElementWise)
=======

        # create indices map to elements; V, I, J are of type 1d ndarray
        # elementToIndexInVIJMap is a dictionary with elementObj as key and entry in Matrix as value
>>>>>>> 9ab916b3
        V, I, J, elementToIndexInVIJMap = self.generateVIJ(self.elements, )
        self.V = V
        self.I = I
        self.J = J
        self.elementToIndexInVIJMap = elementToIndexInVIJMap # element  -> V[ .... idx ..  ]
        
    def initialize(self):
        """ Initialize the solver and return the 2 vectors for flow (U) and effort (P) """
        
        U = np.zeros(self.nDof)
        P = np.zeros(self.nDof)
        return U, P
        
    def solveStep(self, step, time, stepActions, U, P):
        """ Public interface to solve for an ABAQUS like step
        returns: boolean Success, U vector, P vector, and the new current total time """
            
        V = self.V
        J = self.J
        I = self.I
        numberOfDofs = self.nDof
        stepLength = step.get('stepLength', 1.0)
        extrapolation = stepActions['NISTSolverOptions'].get('extrapolation', 'linear')
        
        incGen = IncrementGenerator(time, 
                                    stepLength, 
                                    step.get('maxInc', self.defaultMaxInc), 
                                    step.get('minInc', self.defaultMinInc), 
                                    step.get('maxNumInc', self.defaultMaxNumInc), 
                                    self.journal)
        
        maxIter = step.get('maxIter', self.defaultMaxIter)
        criticalIter = step.get('crititcalIter', self.defaultCriticalIter)
        
        dU = np.zeros(numberOfDofs)
        Pext = np.zeros(numberOfDofs)
        
        # get indices where dirichlet BC are given
        dirichlet = stepActions['dirichlet']
        dirichletIndices = dirichlet['indices']
        
        # initialize pNewDt as np.array, for bypassing to external c++ code (UEL)
        pNewDT = np.zeros(1)
        lastIncrementSize = False
        
        for increment in incGen.generateIncrement():
            incNumber, incrementSize, stepProgress, dT, stepTime, totalTime = increment
            
            self.journal.printSeperationLine()
            self.journal.message("increment {:}: {:8f}, {:8f}; time {:10f} to {:10f}".format(incNumber,
                                                                                        incrementSize, 
                                                                                        stepProgress,
                                                                                        totalTime,
                                                                                        totalTime + dT),
                                self.identification, level=1)
            self.journal.message(self.iterationHeader, self.identification, level=2)
            self.journal.message(self.iterationHeader2, self.identification, level=2)
            
            converged = False
            ddU = None
            iterationCounter = 0
            stepTimes = np.array([stepTime, totalTime])
            
            if extrapolation == 'linear' and lastIncrementSize:
                dU *= (incrementSize/lastIncrementSize) 
                dU = self.applyDirichlet(incrementSize, dU, dirichlet)      
                extrapolatedIncrement = True
            else:
                extrapolatedIncrement = False
                dU[:] = 0.0        

            while True:
                
                pNewDT[0] = 1e36
                P, V, pNewDT = self.computeElements(U, dU, stepTimes, dT, pNewDT, P, V, I, J,)
                if pNewDT[0] < 1.0:
                    self.journal.message("An element requests for a cutback", self.identification, level=2)
                    break
                    
                Pint  = P
                Pext[:] = 0.0
                if 'nodeForces' in stepActions:
                    # modify the load (effort) vector by external forces (effort)
                    nodeForces = stepActions['nodeForces']
                    Pext[nodeForces['indices']] += nodeForces['delta']
                    
                R = Pint - Pext
                
                if iterationCounter == 0 and not extrapolatedIncrement and dirichlet :
                    # first iteraion? apply dirichlet bcs and unconditionally solve
                    R = self.applyDirichlet(incrementSize, R, dirichlet)
                else:
                    # iteration cycle 1 or higher, time to check the convergency
                    R[dirichletIndices] = 0.0 # only entries not affected by dirichlet bcs contribute to the Residual
                    converged = self.checkConvergency(R, ddU, iterationCounter)
                    
                if converged:
                    break
                
                if iterationCounter == maxIter-1:
                    self.journal.message("Reached max. iterations in current increment, cutting back", self.identification, 1)
                    break
                
                # not converged yet!
                # prepare global stiffness matrix
                K = coo_matrix( (V, (I,J)), shape=(numberOfDofs, numberOfDofs)).tocsr()
                K_ = self.applyDirichletK(K, dirichlet)
                
                #   ___   __            __  
                #  /__   / |  |   \ /  /_  
                # ___/  |_/  /_   |/  /__
                
                ddU = spsolve(K_, R, )
                dU += ddU
                
                iterationCounter += 1
                        
            if converged:
                U += dU
                lastIncrementSize = incrementSize
                if iterationCounter >= criticalIter:
                    incGen.preventIncrementIncrease()
                    
                for el in self.elements.values():
                    el.acceptLastState()
                self.journal.message("Converged in {:} iteration(s)".format(iterationCounter), self.identification, 1) 
                for man in self.outputmanagers:
                    man.finalizeIncrement(U, P, increment)
            else: 
                # get new increment by down-scaling of current increment
                incGen.discardAndChangeIncrement(pNewDT[0] if pNewDT[0] < 1.0 else 0.25)
                lastIncrementSize = False
                
        
        stepSuccess = stepProgress >= (1-1e-15)
        finishedTime = stepProgress * stepLength
            
        return stepSuccess, U, P, finishedTime
    
    def computeElements(self, U, dU, time, dT, pNewDT, P, V, I, J):
        """ Loop over all elements, and evalute them. 
        Note that ABAQUS style is employed: element(Un+1, dUn+1) 
        instead of element(Un, dUn+1)
        -> is called by solveStep() in each iteration """
            
        P[:] = 0.0
        
#        PFlattened = np.zeros(self.sizeNDofElementWise, dtype=np.double)
#        currentIdxInPFlattened = 0
#        print(PElementWise.shape)
        UN1 = dU + U
        
        for el in self.elements.values():
            idxInVIJ = self.elementToIndexInVIJMap[el]
#            nDofPerEl = el.nDofPerEl
            # element stiffness is directly stored in the V vector
            Ke = V[idxInVIJ : idxInVIJ+el.sizeKe]#.reshape(el.nDofPerEl,el.nDofPerEl, order='F')
            Pe = np.zeros(el.nDofPerEl)#PFlattened[currentIdxInPFlattened : currentIdxInPFlattened + el.nDofPerEl]
            idcsInPUdU = I[idxInVIJ : idxInVIJ+el.nDofPerEl]
            
            el.computeYourself(Ke, 
                               Pe, 
                               UN1[ idcsInPUdU ] , 
                               dU [ idcsInPUdU ] , 
                               time, dT, pNewDT)
            
            if pNewDT[0] <= 1.0:
                break 
            
            # global effort vector is assembled directly
            P[ idcsInPUdU ] += Pe
            
        return P, V, pNewDT
    
    def applyDirichletK(self, K, dirichlet):
        """ Apply the dirichlet bcs on the global stiffnes matrix
        -> is called by solveStep() before solving the global sys.
        http://stackoverflow.com/questions/12129948/scipy-sparse-set-row-to-zeros"""
            
        for row in dirichlet['indices']:
            K.data[K.indptr[row]:K.indptr[row+1]] = 0.0
            K[row, row] = 1.0
        K.eliminate_zeros()
        return K
              
    def applyDirichlet(self, stepProgress, R, dirichlet):
        """ Apply the dirichlet bcs on the Residual vector
        -> is called by solveStep() before solving the global sys."""
            
        indices = dirichlet['indices']
        R[indices] = dirichlet['delta'] * stepProgress
        return R
    
    def checkConvergency(self, R, ddU, iterationCounter):
        """ Check the convergency, indivudually for each field,
        similar to ABAQUS based on the current total residual and the flow correction
        -> is called by solveStep() to decice wether to continue iterating or stop"""
        
        iterationMessage = ''
        convergedAtAll  = True
        
        if iterationCounter < 15: # standard tolerance set
            i = 0
        else: # alternative tolerance set
            i = 1
        
        for field, fieldIndices in self.fieldIndices.items():
            effortResidual = np.linalg.norm(R[fieldIndices] , np.inf)
            flowCorrection = np.linalg.norm(ddU[fieldIndices] , np.inf) if ddU is not None else 0.0
            convergedEffort = True if (effortResidual < effortResidualTolerance[field][i])  else False
            convergedFlow = True if (flowCorrection < flowCorrectionTolerance[field])  else False
                                     
            iterationMessage += self.iterationMessageTemplate.format(
                                 effortResidual, 
                                 '✓' if convergedEffort  else ' ',
                                 flowCorrection,
                                 '✓' if convergedFlow else ' ',
                                 )
            # converged if Residual and flowCorrection is smaller than tolerance
            convergedAtAll = convergedAtAll and convergedFlow and convergedEffort
            
        self.journal.message(iterationMessage, self.identification)     
        return convergedAtAll
    
    def generateVIJ(self, elements):
        """ Initializes the V vector and generates I, J entries for each element,
        based on i) its (global) nodes ii) its dofLayout. Furthermore, 
        a dictionary with the mapping of each element to its index in VIJ 
        is created.
        -> is called by __init__() """
        
        V = np.zeros(self.sizeVIJ)
        I = np.zeros_like(V, dtype=np.int)
        J = np.zeros_like(V, dtype=np.int)
        idxInVIJ = 0
        elementToIndexInVIJMap = {}
        for el in elements.values():
            destList = np.asarray([i for iNode, node in enumerate(el.nodes) 
                                        for nodeField in el.fields[iNode] 
                                            for i in node.fields[nodeField]]) 
    
            elementToIndexInVIJMap[el] = idxInVIJ        
                                  
            # looks like black magic, but it's an efficient way to generate all indices of Ke in K:
            elDofLocations = np.tile(destList[ el.dofIndicesPermutation  ], (destList.shape[0], 1) )
            I[idxInVIJ : idxInVIJ+el.sizeKe] = elDofLocations.ravel()
            J[idxInVIJ : idxInVIJ+el.sizeKe] = elDofLocations.ravel('F')
            idxInVIJ += el.sizeKe
        return V, I, J, elementToIndexInVIJMap
             <|MERGE_RESOLUTION|>--- conflicted
+++ resolved
@@ -8,11 +8,6 @@
 import numpy as np
 from scipy.sparse import coo_matrix
 from scipy.sparse.linalg import spsolve
-<<<<<<< HEAD
-#from scikits.umfpack import spsolve 
-=======
-# from scikits.umfpack import spsolve 
->>>>>>> 9ab916b3
 from fe.utils.incrementgenerator import IncrementGenerator
 from fe.config.phenomena import flowCorrectionTolerance, effortResidualTolerance
 
@@ -47,8 +42,6 @@
         self.journal = journal
         self.outputmanagers = outputmanagers or []
         
-<<<<<<< HEAD
-        
         self.sizeVIJ = 0
         self.sizeNDofElementWise = 0
         
@@ -56,11 +49,9 @@
             self.sizeNDofElementWise += el.nDofPerEl
             self.sizeVIJ += el.sizeKe
         print(self.sizeNDofElementWise)
-=======
 
         # create indices map to elements; V, I, J are of type 1d ndarray
         # elementToIndexInVIJMap is a dictionary with elementObj as key and entry in Matrix as value
->>>>>>> 9ab916b3
         V, I, J, elementToIndexInVIJMap = self.generateVIJ(self.elements, )
         self.V = V
         self.I = I
