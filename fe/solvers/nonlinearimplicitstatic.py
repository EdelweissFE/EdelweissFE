#!/usr/bin/env python3
# -*- coding: utf-8 -*-
"""
Created on Sun Jan  8 20:37:35 2017

@author: matthias

Standard nonlinear, implicit static solver.

"""
import numpy as np
from scipy.sparse import coo_matrix
from scipy.sparse.linalg import spsolve
from fe.utils.incrementgenerator import IncrementGenerator
from fe.utils.exceptions import ReachedMaxIncrements, ReachedMaxIterations, ReachedMinIncrementSize, CutbackRequest
from time import time as getCurrentTime
from collections import defaultdict

class NIST:
    """ This is the Nonlinear Implicit STatic -- solver.
    Designed to interface with Abaqus UELs
    Public methods are: __init__(), initializeUP() and solveStep(...).
    OutputManagers are updated at the end of each increment. """
    
    identification = "NISTSolver"
    
    defaultMaxInc = 1.0
    defaultMinInc = 1e-4
    defaultMaxNumInc = 1000
    defaultMaxIter = 10
    defaultCriticalIter = 5
    
    def __init__(self, jobInfo, modelInfo, journal, outputmanagers=None):
        self.nodes =        modelInfo['nodes']
        self.elements =     modelInfo['elements']
        self.nodeSets =     modelInfo['nodeSets']
        self.elementSets =  modelInfo['elementSets']
        self.constraints =  modelInfo['constraints']
        self.fieldIndices = jobInfo['fieldIndices']
        
        self.flowCorrectionTolerances = jobInfo['flowCorrectionTolerance']
        self.effortResidualTolerances = jobInfo['effortResidualTolerance']
        self.effortResidualTolerancesAlt = jobInfo['effortResidualToleranceAlternative']
        
        # create headers for formatted output of solver
        nFields = len(self.fieldIndices.keys())
        self.iterationHeader = ("{:^25}"*nFields).format(*self.fieldIndices.keys())
        self.iterationHeader2 = (" {:<10}  {:<10}  ").format('||R||∞','||ddU||∞') *nFields
        self.iterationMessageTemplate = "{:11.2e}{:1}{:11.2e}{:1} "
        
        self.nDof = jobInfo['numberOfDofs']
        self.journal = journal
        self.outputmanagers = outputmanagers or []
        
        self.sizeVIJ = 0
        self.sizeNDofElementWise = 0
        
        for el in self.elements.values():
            self.sizeVIJ += el.sizeKe
        
        for constraint in self.constraints.values():
            self.sizeVIJ += constraint.sizeStiffness

        # create indices map to elements; V, I, J are of type np vectors
        # elementToIndexInVIJMap is a dictionary of {element : index in VIJ vectors} 
        V, I, J, elementToIndexInVIJMap , constraintToIndexInVIJMap = self.generateVIJ(self.elements, self.constraints)
        self.V = V
        self.I = I
        self.J = J
        self.elementToIndexInVIJMap = elementToIndexInVIJMap # element  -> V[ .... idx ..  ]
        self.constraintToIndexInVIJMap = constraintToIndexInVIJMap
        
    def initialize(self):
        """ Initialize the solver and return the 2 vectors for flow (U) and effort (P) """
        
        U = np.zeros(self.nDof)
        P = np.zeros(self.nDof)
        
        return U, P
        
    def solveStep(self, step, time, stepActions, stepOptions, U, P):
        """ Public interface to solve for an ABAQUS like step
        returns: boolean Success, U vector, P vector, and the new current total time """
    
        self.computationTimes = defaultdict(lambda : 0.0)
            
        V = self.V
        J = self.J
        I = self.I
        
        R = np.copy(P)
        Pdeadloads = np.zeros_like(P)
        
        numberOfDofs = self.nDof
        stepLength = step.get('stepLength', 1.0)
        extrapolation = stepOptions['NISTSolver'].get('extrapolation', 'linear')

        incGen = IncrementGenerator(time, 
                                    stepLength, 
                                    step.get('maxInc', self.defaultMaxInc), 
                                    step.get('minInc', self.defaultMinInc), 
                                    step.get('maxNumInc', self.defaultMaxNumInc), 
                                    self.journal)
        
        maxIter = step.get('maxIter', self.defaultMaxIter)
        criticalIter = step.get('crititcalIter', self.defaultCriticalIter)
        
        dU = np.zeros(numberOfDofs)
        
        dirichlets =        stepActions['dirichlet'].values()
        distributedLoads =  stepActions['distributedload'].values()
        concentratedLoads = stepActions['nodeforces'].values()
<<<<<<< HEAD
        geostatics =        stepActions['geostatic'].values()
        isGeostaticStep =   any([g.active for g in geostatics] )
=======
        
        geostatics = stepActions['geostatic'].values()
        activeGeostatics = [g for g in geostatics if g.active]
        isGeostaticStep = any([g.active for g in geostatics] )
>>>>>>> a1cd550d
        linearConstraints = [c for c in self.constraints.values() if c.linearConstraint ]
        
        for constraint in linearConstraints:
            # linear constraints are independent on the solution
            idxInVIJ = self.constraintToIndexInVIJMap[constraint]
            V[idxInVIJ : idxInVIJ+constraint.sizeStiffness] = constraint.K.ravel()
            
        lastIncrementSize = False
        
        try:
            for increment in incGen.generateIncrement():
                incNumber, incrementSize, stepProgress, dT, stepTime, totalTime = increment
                
                self.journal.printSeperationLine()
                self.journal.message("increment {:}: {:8f}, {:8f}; time {:10f} to {:10f}".format(incNumber,
                                                                                            incrementSize, 
                                                                                            stepProgress,
                                                                                            totalTime,
                                                                                            totalTime + dT),
                                    self.identification, level=1)
                self.journal.message(self.iterationHeader, self.identification, level=2)
                self.journal.message(self.iterationHeader2, self.identification, level=2)
                
                ddU = None
                iterationCounter = 0
                stepTimes = np.array([stepTime, totalTime])
                
                if extrapolation == 'linear' and lastIncrementSize:
                    dU *= (incrementSize/lastIncrementSize) 
                    dU = self.applyDirichlet(increment, dU, dirichlets)      
                    extrapolatedIncrement = True
                else:
                    extrapolatedIncrement = False
                    dU[:] = 0.0    
                    
                # Deadloads: only once per increment
                if concentratedLoads or distributedLoads:
                    Pdeadloads[:] = 0.0
                    for cLoad in concentratedLoads: Pdeadloads = cLoad.applyOnP(Pdeadloads, increment) 
                    Pdeadloads = self.computeDistributedLoads(distributedLoads, Pdeadloads, 
                                                              I, stepTimes, dT, increment)
    
                try:
                    while True:
                        
                    
                        for geostatic in activeGeostatics: geostatic.apply() 
                        
                        P, V = self.computeElements(U, dU, stepTimes, dT, P, V, I, J,)
                        
                        if concentratedLoads or distributedLoads:
                            P += Pdeadloads
                            
                        R[:] = P
                        
                        if iterationCounter == 0 and not extrapolatedIncrement and dirichlets :
                            # first iteration? apply dirichlet bcs and unconditionally solve
                            R = self.applyDirichlet(increment, R, dirichlets)
                        else:
                            # iteration cycle 1 or higher, time to check the convergency
                            
                            for dirichlet in dirichlets: R[dirichlet.indices] = 0.0 
                            for constraint in self.constraints.values(): R[constraint.globalDofIndices] = 0.0 # currently no external loads on rbs possible
                            
                            if self.checkConvergency(R, ddU, iterationCounter) :
                                break
                            
                        if iterationCounter == maxIter:
                            raise  ReachedMaxIterations("Reached max. iterations in current increment, cutting back")
                        
                        K = self.assembleStiffness(V, I, J, shape=(numberOfDofs, numberOfDofs) )
                        K = self.applyDirichletK(K, dirichlets)
                        
                        ddU = self.linearSolve(K, R, )
                        dU += ddU
                        iterationCounter += 1
                    
                except CutbackRequest as e:
                    self.journal.message(str(e), self.identification, 1)
                    incGen.discardAndChangeIncrement( e.cutbackSize if e.cutbackSize > 0.25 else 0.25 )
                    lastIncrementSize = False
                    
                except ReachedMaxIterations as e:
                    self.journal.message(str(e), self.identification, 1)
                    incGen.discardAndChangeIncrement(0.25)
                    lastIncrementSize = False
                    
                else: 
                    U += dU
                    lastIncrementSize = incrementSize
                    if iterationCounter >= criticalIter: 
                        incGen.preventIncrementIncrease()
                        
                    for el in self.elements.values(): 
                        el.acceptLastState()
                        
                    self.journal.message("Converged in {:} iteration(s)".format(iterationCounter), self.identification, 1) 
                    
                    for man in self.outputmanagers:
                        man.finalizeIncrement(U, P, increment)
                        
        except (ReachedMaxIncrements, ReachedMinIncrementSize) as e:
            self.journal.errorMessage("Incrementation failed", self.identification)
            
        except KeyboardInterrupt:
            print('')
            self.journal.message("Interrupted by user", self.identification)
            
        else:
            if isGeostaticStep: U = self.resetDisplacements(U)  # reset all displacements, if the present step is a geostatic step
            
            for stepActionType in stepActions.values():
                for action in stepActionType.values():
                    action.finishStep()
                    
        finally:
            
            finishedTime = time + stepProgress * stepLength
            for section, time in self.computationTimes.items():
                self.journal.message("Time in {:<30}: {:}s".format(section, time), self.identification, level=1)
            
        return ((1.0 - stepProgress) < 1e-14) , U, P, finishedTime
    
    def computeElements(self, U, dU, time, dT, P, V, I, J):
        """ Loop over all elements, and evalute them. 
        Note that ABAQUS style is employed: element(Un+1, dUn+1) 
        instead of element(Un, dUn+1)
        -> is called by solveStep() in each iteration """
        tic = getCurrentTime()
        
        P[:] = 0.0
        UN1 = dU + U
        pNewDT = np.array([1e36])
        
        for el in self.elements.values():
            idxInVIJ = self.elementToIndexInVIJMap[el]
            Ke = V[idxInVIJ : idxInVIJ+el.sizeKe]
            Pe = np.zeros(el.nDofPerEl)
            idcsInPUdU = I[idxInVIJ : idxInVIJ+el.nDofPerEl]
            
            el.computeYourself(Ke, 
                               Pe, 
                               UN1[ idcsInPUdU ], 
                               dU [ idcsInPUdU ], 
                               time, dT, pNewDT)
            if pNewDT[0] <= 1.0:
                raise CutbackRequest("An element requests for a cutback", pNewDT[0])
            
            # global effort vector is assembled directly
            P[ idcsInPUdU ] += Pe
        
        toc = getCurrentTime()
        self.computationTimes['elements'] += toc - tic
        return P, V
    
    def computeDistributedLoads(self, distributedLoads, P, I, time, dT, increment):
        """ Loop over all elements, and evalute them. 
        Note that ABAQUS style is employed: element(Un+1, dUn+1) 
        instead of element(Un, dUn+1)
        -> is called by solveStep() in each iteration """
        
        tic = getCurrentTime()
        for dLoad in distributedLoads:
            magnitude = dLoad.getCurrentMagnitude(increment)
            for faceID, elements in dLoad.surface.items():
                for el in elements:
                    idxInVIJ = self.elementToIndexInVIJMap[el]
                    Pe = np.zeros(el.nDofPerEl)
                    idcsInPUdU = I[idxInVIJ : idxInVIJ+el.nDofPerEl]
                    Pe[:] = 0.0 
                    el.computeDistributedLoad(dLoad.loadType,
                                              Pe,
                                              faceID,
                                              magnitude, 
                                              time, dT)
                    P[idcsInPUdU] += Pe                    
            
        toc = getCurrentTime()
        self.computationTimes['distributed loads'] += toc - tic
        return P
    
    def applyDirichletK(self, K, dirichlets):
        """ Apply the dirichlet bcs on the global stiffnes matrix
        -> is called by solveStep() before solving the global sys.
        http://stackoverflow.com/questions/12129948/scipy-sparse-set-row-to-zeros"""
            
        tic = getCurrentTime()
        for dirichlet in dirichlets:
            for row in dirichlet.indices:
                K.data[K.indptr[row]:K.indptr[row+1]] = 0.0
                K[row, row] = 1.0
        K.eliminate_zeros()
        
        toc = getCurrentTime()
        self.computationTimes['dirichlet K'] += toc - tic
        
        return K
              
    def applyDirichlet(self, increment, R, dirichlets):
        """ Apply the dirichlet bcs on the Residual vector
        -> is called by solveStep() before solving the global sys."""
        tic = getCurrentTime()
        for dirichlet in dirichlets:
            indices = dirichlet.indices#['indices']
            R[indices] = dirichlet.getDelta(increment)
        
        toc = getCurrentTime()
        self.computationTimes['dirichlet R'] += toc - tic
        
        return R
    
    def checkConvergency(self, R, ddU, iterationCounter):
        """ Check the convergency, indivudually for each field,
        similar to ABAQUS based on the current total residual and the flow correction
        -> is called by solveStep() to decide wether to continue iterating or stop"""
        
        tic = getCurrentTime()
        
        iterationMessage = ''
        convergedAtAll  = True
        
        if iterationCounter < 15: # standard tolerance set
            effortResidualTolerances = self.effortResidualTolerances
        else: # alternative tolerance set
            effortResidualTolerances = self.effortResidualTolerancesAlt
        
        for field, fieldIndices in self.fieldIndices.items():
            effortResidual =    np.linalg.norm(R[fieldIndices] , np.inf)
            flowCorrection =    np.linalg.norm(ddU[fieldIndices] , np.inf) if ddU is not None else 0.0
            convergedEffort =   True if (effortResidual < effortResidualTolerances[field])  else False
            convergedFlow =     True if (flowCorrection < self.flowCorrectionTolerances[field])  else False
                                     
            iterationMessage += self.iterationMessageTemplate.format(
                                 effortResidual, 
                                 '✓' if convergedEffort  else ' ',
                                 flowCorrection,
                                 '✓' if convergedFlow else ' ',
                                 )
            # converged if residual and flowCorrection are smaller than tolerance
            convergedAtAll = convergedAtAll and convergedFlow and convergedEffort
            
        self.journal.message(iterationMessage, self.identification)     
        
        toc = getCurrentTime()
        self.computationTimes['convergence check'] += toc - tic
        
        return convergedAtAll
    
    def linearSolve(self, A, b):
        """ Interface to the linear eq. system solver """
        
        tic =  getCurrentTime()
        ddU = spsolve(A, b )
        toc =  getCurrentTime()
        self.computationTimes['linear solve'] += toc - tic
        return ddU
    
    def assembleStiffness(self, V, I, J, shape):
        """ Construct a CSR matrix from VIJ """
        
        tic =  getCurrentTime()
        K = coo_matrix( (V, (I,J)), shape).tocsr()
        toc =  getCurrentTime()
        self.computationTimes['CSR generation'] += toc - tic
        return K
    
    def generateVIJ(self, elements, constraints):
        """ Initializes the V vector and generates I, J entries for each element,
        based on i) its (global) nodes ii) its dofLayout. Furthermore, 
        a dictionary with the mapping of each element to its index in VIJ 
        is created.
        The same is done for each constraint
        -> is called by __init__() """
        
        V = np.zeros(self.sizeVIJ)
        I = np.zeros_like(V, dtype=np.int)
        J = np.zeros_like(V, dtype=np.int)
        idxInVIJ = 0
        elementToIndexInVIJMap = {}
        for el in elements.values():
            destList = np.asarray([i for iNode, node in enumerate(el.nodes) 
                                        for nodeField in el.fields[iNode] 
                                            for i in node.fields[nodeField]]) 
    
            elementToIndexInVIJMap[el] = idxInVIJ        
                                  
            # looks like black magic, but it's an efficient way to generate all indices of Ke in K:
            elDofLocations = np.tile(destList[ el.dofIndicesPermutation  ], (destList.shape[0], 1) )
            I[idxInVIJ : idxInVIJ+el.sizeKe] = elDofLocations.ravel()
            J[idxInVIJ : idxInVIJ+el.sizeKe] = elDofLocations.ravel('F')
            idxInVIJ += el.sizeKe
            
        constraintToIndexInVIJMap = {}
        for constraint in constraints.values():
            destList = constraint.globalDofIndices
            constraintToIndexInVIJMap[constraint] = idxInVIJ        
            constraintDofLocations = np.tile( destList, (destList.shape[0], 1) )
            I[idxInVIJ : idxInVIJ + constraint.sizeStiffness] = constraintDofLocations.ravel()
            J[idxInVIJ : idxInVIJ + constraint.sizeStiffness] = constraintDofLocations.ravel('F')
            idxInVIJ += constraint.sizeStiffness
        
        return V, I, J, elementToIndexInVIJMap, constraintToIndexInVIJMap
    
    def resetDisplacements(self, U):
        """ -> May be called at the end of a geostatic step, the zero all displacments after
        applying the geostatic stress """
        
        self.journal.printSeperationLine()
        self.journal.message("Geostatic step, resetting displacements", self.identification, level=1)
        self.journal.printSeperationLine()
        U[ self.fieldIndices['displacement'] ] = 0.0 
        return U
    <|MERGE_RESOLUTION|>--- conflicted
+++ resolved
@@ -110,15 +110,10 @@
         dirichlets =        stepActions['dirichlet'].values()
         distributedLoads =  stepActions['distributedload'].values()
         concentratedLoads = stepActions['nodeforces'].values()
-<<<<<<< HEAD
-        geostatics =        stepActions['geostatic'].values()
-        isGeostaticStep =   any([g.active for g in geostatics] )
-=======
         
         geostatics = stepActions['geostatic'].values()
         activeGeostatics = [g for g in geostatics if g.active]
         isGeostaticStep = any([g.active for g in geostatics] )
->>>>>>> a1cd550d
         linearConstraints = [c for c in self.constraints.values() if c.linearConstraint ]
         
         for constraint in linearConstraints:
