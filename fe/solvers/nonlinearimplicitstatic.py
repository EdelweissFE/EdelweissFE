--- conflicted
+++ resolved
@@ -9,11 +9,6 @@
 
 """
 import numpy as np
-<<<<<<< HEAD
-from scipy.sparse import csr_matrix
-#from scipy.sparse.linalg import spsolve
-=======
->>>>>>> 1c86c4de
 from fe.utils.incrementgenerator import IncrementGenerator
 from fe.utils.exceptions import ReachedMaxIncrements, ReachedMaxIterations, ReachedMinIncrementSize, CutbackRequest, DivergingSolution, ConditionalStop
 from time import time as getCurrentTime
@@ -432,42 +427,10 @@
         self.computationTimes['linear solve'] += toc - tic
         return ddU
     
-<<<<<<< HEAD
-#    def tocsr(self, coo, copy=False):
-#        """ More performant conversion of coo to csr """
-#        from scipy.sparse.sputils import  get_index_dtype, upcast
-#        from scipy.sparse._sparsetools import coo_tocsr
-#        M,N = coo.shape
-#        idx_dtype = get_index_dtype((coo.row, coo.col),
-#                                    maxval=max(coo.nnz, N))
-#        row = coo.row.astype(idx_dtype, copy=False)
-#        col = coo.col.astype(idx_dtype, copy=False)
-#
-#        indptr = np.empty(M + 1, dtype=idx_dtype)
-#        indices = np.empty_like(col, dtype=idx_dtype)
-#        data = np.empty_like(coo.data, dtype=upcast(coo.dtype))
-#
-#        coo_tocsr(M, N, coo.nnz, row, col, coo.data,
-#                  indptr, indices, data)
-#
-#        x = csr_matrix((data, indices, indptr), shape=coo.shape)
-#        if not coo.has_canonical_format:
-#            x.sum_duplicates()
-#        return x
-    
-    def assembleStiffness(self, V, I, J):
-        """ Construct a CSR matrix from VIJ """
-        tic =  getCurrentTime()
-        shape = (self.nDof, self.nDof)
-#        K = self.tocsr(coo_matrix( (V, (I,J)), shape))
-#        K = coo_matrix( (V, (I,J)), shape).tocsr()
-        K = csr_matrix ( (V, (I,J)), shape )
-=======
     def assembleStiffness(self, V, I, J):
         """ Construct a CSR matrix from VIJ """
         tic =  getCurrentTime()
         K = self.csrGenerator.updateCSR( V )
->>>>>>> 1c86c4de
         toc =  getCurrentTime()
         self.computationTimes['CSR generation'] += toc - tic
         return K
