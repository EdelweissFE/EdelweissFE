#!/usr/bin/env python3
# -*- coding: utf-8 -*-
"""
@author: Magdalena

Module meshplot divided into classes:
    * Triangulation:
        creates triangles out of rectangles in order to use matplotlib plotting
        options
    * Plotter:
        creates figures, axes, grid, labels
    * Outputmanager:
        creats the plotting specific for the defined keyword lines
"""
from fe.outputmanagers.outputmanagerbase import OutputManagerBase
import numpy as np
from fe.utils.misc import stringDict
<<<<<<< HEAD
from fe.utils.meshtools import transferElsetResultsToElset, extractNodesFromElementSet, extractNodeCoordinatesFromElset
=======
from fe.utils.meshtools import transferElsetResultsToElset
>>>>>>> eb627493
import fe.config.phenomena
from fe.utils.fieldoutput import FieldOutput
import matplotlib.tri as mtri
from matplotlib import colors
import matplotlib.pyplot as plt
import sympy as sp

documentation = {
        'figure': 'figure number, (default=1)',
        'axSpec': 'axis specification according to matplotlib syntax, (default=111)',
        'create=perNode': 'result per node is plotted in a meshplot',
        'create=perElement': 'result per element is plotted in a meshplot',
        'create=meshOnly': 'plot the mesh only',
        'create=xyData': '2D Plot of results',
        }

class Triangulation:
    """ class that provides the division of quadrilateral elements into triangles """
    def __init__(self, xCoord, yCoord, elNodesIdxList):
        self.triangleIdx, self.triang = self.quadIdxToTriIdx(xCoord, yCoord, elNodesIdxList)
        
    def quadIdxToTriIdx(self, xCoord, yCoord, elementIdxMatrix):
        triangleIdx = np.asarray([ [list(elIdx[:3]) , [elIdx[2],elIdx[3],elIdx[0] ]  ] for elIdx in elementIdxMatrix  ]).reshape(-1,3)      
        triang = mtri.Triangulation(xCoord,yCoord,triangleIdx)
        return triangleIdx, triang 
        
    def quadFieldToTriField(self, fieldValues):
        return np.asarray([2*[fieldValues]]).reshape(-1,1, order='f').flatten()

class MeshPlot:

    def __init__(self,coordinates, elNodesIdxList, elCoordinatesList):
        self.coordinates = coordinates
        self.elCoordinatesList = elCoordinatesList
        self.xCoord = coordinates[:,0]
        self.yCoord = coordinates[:,1]
        self.xLimits = [-self.xCoord.max()*0.1, self.xCoord.max()*1.1]
        self.yLimits = [-self.yCoord.max()*0.1, self.yCoord.max()*1.1]
        self.TriangObj = Triangulation(self.xCoord, self.yCoord, elNodesIdxList)
        self.contourPlotScaling = 50
        self.userColorMap = 'coolwarm'
        
    def contourPlotFieldVariable(self, fieldValues, fig, ax, label):
        """ divide quad elements into two triangles and apply a constant field
        value for both triangles """
        resultPerTriElement = self.TriangObj.quadFieldToTriField(fieldValues)
        mapping = ax.tripcolor(self.xCoord, self.yCoord, self.TriangObj.triangleIdx, facecolors=resultPerTriElement, 
                                    cmap= self.userColorMap, norm=colors.Normalize(vmax=fieldValues.max(), vmin=fieldValues.min()) )
        cbar = fig.colorbar(mapping,fraction=0.046, pad=0.04)        
        cbar.set_label(label)
<<<<<<< HEAD
        ax.set_aspect('equal')
=======
>>>>>>> eb627493
        ax.set_xlim(self.xLimits)
        ax.set_ylim(self.yLimits)

    def contourPlotNodalValues(self, z, fig, ax, label):
        """ divide quads into two triangles and apply a nodal value to the corner nodes """
        mapping = ax.tricontourf(self.TriangObj.triang, z, self.contourPlotScaling, cmap= self.userColorMap, norm=colors.Normalize(vmax=z.max(), vmin=z.min()) ) 
        cbar = fig.colorbar(mapping,fraction=0.046, pad=0.04)
        cbar.set_label(label)
        ax.set_aspect('equal')
        ax.set_xlim(self.xLimits)
        ax.set_ylim(self.yLimits)

    def plotNodeLabels(self, labels, ax):
        """ label nodes of elements """
        for label in labels:              
            ax.annotate('%i' % label, xy=self.coordinates[label-1,:], fontsize=6, textcoords='data')

    def plotMeshGrid(self, ax, coordinateList):
        """ plot grid of elements; so far only implemented for quads """
        for element in coordinateList:
            ax.plot(np.append(element[:,0],element[0,0]),
                         np.append(element[:,1],element[0,1]), 'k', linewidth=0.3)
        ax.set_xlim(self.xLimits)
        ax.set_ylim(self.yLimits)
        ax.set_aspect('equal')

            
class OutputManager(OutputManagerBase):
    identification = "meshPlot"

    def __init__(self, name, definitionLines, jobInfo, modelInfo, fieldOutputController, journal, plotter):
        self.domainSize = jobInfo['domainSize']
        self.plotter = plotter
        self.journal = journal

        self.nodes = modelInfo['nodes']
        self.elements = modelInfo['elements']
        self.elSets = modelInfo['elementSets']
        self.nSets = modelInfo['nodeSets']
        
        # write List of nodeLabels
        self.labelList = np.asarray([nodeNumber for nodeNumber in self.nodes.keys()])
        # write List of node coordiantes
        self.coordinateList = np.asarray([node.coordinates for node in self.nodes.values()])    
        # write list of element coordinates with 4x2 arrays (xCol, yCol)
        self.elCoordinatesList = []
        # write list of node indices for each element relevant for the meshplot output
        # in case of an 8-node element only the 4 first nodes are relevant
        self.elNodesIdxList = []
        
        self.perNodeJobs = []
        self.perElementJobs = []
        self.meshOnlyJobs = []
        self.configJobs = []
        self.xyJobs = []
        self.saveJobs = []
        self.meshOnlyJobs = []
        
        for defLine in definitionLines:
            definition = stringDict(defLine)
            
            if 'create' in definition:
                varType = definition['create']
                
                if varType == 'perNode':
                    perNodeJob = {}
                    perNodeJob['fieldOutput'] = fieldOutputController.fieldOutputs[ definition['fieldOutput'] ]
                    if perNodeJob['fieldOutput'].type == 'perNode':
                        raise Exception('Meshplot: Please define perNode output on an nSet, not on a elSet!')
                    perNodeJob['label']  =          definition.get('label',  definition['fieldOutput'] )
                    perNodeJob['axSpec'] =          int(definition.get('axSpec','111'))       
                    perNodeJob['figure'] =          int(definition.get('figure','1'))
                    perNodeJob['plotMeshGrid'] =    definition.get('plotMeshGrid', 'unDeformed')
                    if 'f(x)' in definition:
                        perNodeJob['f(x)'] = sp.lambdify ( sp.DeferredVector('x'), definition['f(x)'] , 'numpy')
            
                    perNodeJob['plotNodeLabels'] =  definition.get('plotNodeLabels', False)
                    perNodeJob['dimensions'] =      fe.config.phenomena.getFieldSize(perNodeJob['fieldOutput'].field, self.domainSize)
                    self.perNodeJobs.append(perNodeJob)
                        
                elif varType == 'perElement':
                    perElementJob = {}
                    perElementJob['label']  =          definition.get('label',  definition['fieldOutput'] )
                    perElementJob['axSpec'] =       int(definition.get('axSpec','111'))
                    perElementJob['figure'] =       int(definition.get('figure','1'))
                    perElementJob['fieldOutput'] =     fieldOutputController.fieldOutputs[ definition['fieldOutput'] ]
                    if 'f(x)' in definition:
                        perElementJob['f(x)'] = sp.lambdify ( sp.DeferredVector('x'), definition['f(x)'] , 'numpy')
                            
                    perElementJob['plotMeshGrid'] = definition.get('plotMeshGrid', 'unDeformed')
                    perElementJob['plotNodeLabels'] =  definition.get('plotNodeLabels', False)
                    self.perElementJobs.append(perElementJob)
                
                elif varType=='meshOnly':
                    perNodeJob = {}
                    perNodeJob['axSpec'] =          int(definition.get('axSpec','111'))       
                    perNodeJob['figure'] =          int(definition.get('figure','1'))
                    perNodeJob['plotNodeLabels'] =  definition.get('plotNodeLabels', False)
                    self.meshOnlyJobs.append(perNodeJob)
                    
                elif varType == 'xyData':
                    xyJob = {}
                    
                    if definition['x'] !=  'time':
                        xyJob['x'] = fieldOutputController.fieldOutputs[ definition['x'] ]
                    else:
                        xyJob['x'] = 'time'
                        
                    xyJob['y'] = fieldOutputController.fieldOutputs[ definition['y'] ]
                        
                    if 'f(x)' in definition:
                        xyJob['f(x)'] = sp.lambdify ( sp.DeferredVector('x'), definition['f(x)'] , 'numpy')
                    if 'f(y)' in definition:
                        xyJob['f(y)'] = sp.lambdify ( sp.DeferredVector('y'), definition['f(y)'] , 'numpy')
                        
                    xyJob['figure'] =   int(definition.get('figure','1'))
                    xyJob['label'] =     definition.get('label', xyJob['y'].name)
                    xyJob['axSpec'] =   int(definition.get('axSpec','111'))
                    self.xyJobs.append(xyJob)
                    
                    
                elif varType == 'meshOnly':
                    meshOnlyJob = {}
                    
                    fpDef = {'result': 'U', 'field': 'displacement', 'name': 'meshOnly', 'nSet': 'all'}
                    fieldOutputController.fieldOutputs [ fpDef['name'] ] = FieldOutput( modelInfo, fpDef , journal)
                    meshOnlyJob['fieldOutput'] = fieldOutputController.fieldOutputs [ fpDef['name'] ]
                    meshOnlyJob['configuration'] = 'deformed'
                    meshOnlyJob['figure'] =   int(definition.get('figure','1'))
#                    meshOnlyJob['label'] =     definition.get('label', meshOnlyJob['y'].name)
                    meshOnlyJob['axSpec'] =   int(definition.get('axSpec','111'))
                    self.meshOnlyJobs.append(meshOnlyJob)
            
        # Initialize instance of plotterclass                 
<<<<<<< HEAD
#        print(fieldOutputController)

        if self.perElementJobs or self.perNodeJobs or self.meshOnlyJobs:
            self.elCoordinatesList = extractNodeCoordinatesFromElset(self.elements.values())
            
=======
        if self.perElementJobs or self.perNodeJobs or self.meshOnlyJobs:
>>>>>>> eb627493
            for element in self.elements.values():
                nodeIdxArray = [nodeNumber.label-1 for nodeNumber in element.nodes[:]][:4]
                self.elNodesIdxList.append(nodeIdxArray)
                
            self.meshPlot = MeshPlot(self.coordinateList, self.elNodesIdxList, self.elCoordinatesList)
    
    def initializeStep(self, step, stepActions, stepOptions):
        pass
    
    def finalizeIncrement(self, U, P, increment):
        pass
    
    def finalizeStep(self, U, P,):
        pass
        
    def finalizeJob(self, U, P,):
        for xyJob in self.xyJobs:
            
            y = xyJob['y'].getResultHistory()
            
            if xyJob['x'] == 'time':
                x = xyJob['y'].getTimeHistory()
            else:
                x = xyJob['x'].getResultHistory()
            
            if 'f(x)' in xyJob:
                x = xyJob['f(x)'] ( x )
            if 'f(y)' in xyJob:
                y = xyJob['f(y)'] ( y )
                
            self.plotter.plotXYData(x, y, xyJob['figure'], xyJob['axSpec'], xyJob )
            
        for perNodeJob in self.perNodeJobs:
            result = perNodeJob['fieldOutput'].getLastResult()
            
            fig = self.plotter.getFig(perNodeJob['figure'])
            ax =  self.plotter.getAx(perNodeJob['figure'] , perNodeJob['axSpec'])

            if 'f(x)' in perNodeJob:
                result = perNodeJob['f(x)'] (result)
    
#            self.meshPlot = MeshPlot(self.coordinateList, self.elNodesIdxList, self.elCoordinatesList)
            if perNodeJob['plotMeshGrid']=='unDeformed':
                self.meshPlot.plotMeshGrid( ax,  self.elCoordinatesList)
            
            if perNodeJob['plotNodeLabels']:
                self.meshPlot.plotNodeLabels(self.nodes.keys(),ax)
                
            result = np.squeeze(result)
            
            self.meshPlot.contourPlotNodalValues(result, fig, ax, perNodeJob['label'])
        
        for meshOnlyJob in self.meshOnlyJobs:
            ax =  self.plotter.getAx(meshOnlyJob['figure'] , meshOnlyJob['axSpec'])
            self.meshPlot.plotMeshGrid( ax)
            ax.set_axis_off()
            ax.set_aspect('equal')
                            
            if meshOnlyJob['plotNodeLabels']:
                self.meshPlot.plotNodeLabels(self.nodes.keys(),ax)

        for perElementJob in self.perElementJobs:

            fig = self.plotter.getFig(perElementJob['figure'])
            ax =  self.plotter.getAx(perElementJob['figure'] , perElementJob['axSpec'])
            self.meshPlot.plotMeshGrid(ax,  self.elCoordinatesList)
            
            if perElementJob['plotNodeLabels']:
                self.meshPlot.plotNodeLabels(self.nodes.keys(), ax)
                
            resultArray = perElementJob['fieldOutput'].getLastResult()
            
            if 'f(x)' in perElementJob:
                resultArray = perElementJob['f(x)'] (resultArray)
                
            if  perElementJob['fieldOutput'].elSetName != 'all':
                shape = ( len(self.elSets['all']), resultArray.shape[-1] ) if resultArray.ndim >= 2 else len(self.elSets['all'])
                resultsTarget = np.empty( shape  )
                resultsTarget[:] = np.nan
                transferElsetResultsToElset( self.elSets['all'], perElementJob['fieldOutput'].elSet, resultsTarget, resultArray )
                resultArray = resultsTarget
                
            self.meshPlot.contourPlotFieldVariable(resultArray, fig, ax, perElementJob['label'] )
<<<<<<< HEAD
        
        for meshOnlyJob in self.meshOnlyJobs:
            
            fig = self.plotter.getFig(meshOnlyJob['figure'])
            ax =  self.plotter.getAx(meshOnlyJob['figure'] , meshOnlyJob['axSpec'])
            result = meshOnlyJob['fieldOutput'].getLastResult()

            if meshOnlyJob['configuration'] == 'deformed':
                
                elCoordinatesListDeformed = extractNodeCoordinatesFromElset(self.elSets['all'], displacementResult=result, displacementScaleFactor=1.0)
                self.meshPlot.plotMeshGrid( ax, elCoordinatesListDeformed)
            
            else:       
                elCoordinatesListUnDeformed = extractNodeCoordinatesFromElset(self.elSets['all'])
                self.meshPlot.plotMeshGrid( ax, elCoordinatesListUnDeformed)
            
        for configJob in self.configJobs:
            self.plotter.configAxes(**configJob)
        
        for saveJob in self.saveJobs:
            self.plotter.exportFigure(saveJob['fileName'], saveJob['figure'], saveJob['width'], saveJob['scale'], saveJob['heightRatio'], saveJob['png'])
       
=======
            
>>>>>>> eb627493
<|MERGE_RESOLUTION|>--- conflicted
+++ resolved
@@ -15,11 +15,7 @@
 from fe.outputmanagers.outputmanagerbase import OutputManagerBase
 import numpy as np
 from fe.utils.misc import stringDict
-<<<<<<< HEAD
 from fe.utils.meshtools import transferElsetResultsToElset, extractNodesFromElementSet, extractNodeCoordinatesFromElset
-=======
-from fe.utils.meshtools import transferElsetResultsToElset
->>>>>>> eb627493
 import fe.config.phenomena
 from fe.utils.fieldoutput import FieldOutput
 import matplotlib.tri as mtri
@@ -70,10 +66,6 @@
                                     cmap= self.userColorMap, norm=colors.Normalize(vmax=fieldValues.max(), vmin=fieldValues.min()) )
         cbar = fig.colorbar(mapping,fraction=0.046, pad=0.04)        
         cbar.set_label(label)
-<<<<<<< HEAD
-        ax.set_aspect('equal')
-=======
->>>>>>> eb627493
         ax.set_xlim(self.xLimits)
         ax.set_ylim(self.yLimits)
 
@@ -82,7 +74,6 @@
         mapping = ax.tricontourf(self.TriangObj.triang, z, self.contourPlotScaling, cmap= self.userColorMap, norm=colors.Normalize(vmax=z.max(), vmin=z.min()) ) 
         cbar = fig.colorbar(mapping,fraction=0.046, pad=0.04)
         cbar.set_label(label)
-        ax.set_aspect('equal')
         ax.set_xlim(self.xLimits)
         ax.set_ylim(self.yLimits)
 
@@ -98,7 +89,6 @@
                          np.append(element[:,1],element[0,1]), 'k', linewidth=0.3)
         ax.set_xlim(self.xLimits)
         ax.set_ylim(self.yLimits)
-        ax.set_aspect('equal')
 
             
 class OutputManager(OutputManagerBase):
@@ -126,7 +116,6 @@
         
         self.perNodeJobs = []
         self.perElementJobs = []
-        self.meshOnlyJobs = []
         self.configJobs = []
         self.xyJobs = []
         self.saveJobs = []
@@ -167,12 +156,6 @@
                     perElementJob['plotNodeLabels'] =  definition.get('plotNodeLabels', False)
                     self.perElementJobs.append(perElementJob)
                 
-                elif varType=='meshOnly':
-                    perNodeJob = {}
-                    perNodeJob['axSpec'] =          int(definition.get('axSpec','111'))       
-                    perNodeJob['figure'] =          int(definition.get('figure','1'))
-                    perNodeJob['plotNodeLabels'] =  definition.get('plotNodeLabels', False)
-                    self.meshOnlyJobs.append(perNodeJob)
                     
                 elif varType == 'xyData':
                     xyJob = {}
@@ -202,21 +185,15 @@
                     fieldOutputController.fieldOutputs [ fpDef['name'] ] = FieldOutput( modelInfo, fpDef , journal)
                     meshOnlyJob['fieldOutput'] = fieldOutputController.fieldOutputs [ fpDef['name'] ]
                     meshOnlyJob['configuration'] = 'deformed'
-                    meshOnlyJob['figure'] =   int(definition.get('figure','1'))
+                    meshOnlyJob['axSpec'] =          int(definition.get('axSpec','111'))       
+                    meshOnlyJob['figure'] =          int(definition.get('figure','1'))
+                    meshOnlyJob['plotNodeLabels'] =  definition.get('plotNodeLabels', False)
 #                    meshOnlyJob['label'] =     definition.get('label', meshOnlyJob['y'].name)
-                    meshOnlyJob['axSpec'] =   int(definition.get('axSpec','111'))
                     self.meshOnlyJobs.append(meshOnlyJob)
             
         # Initialize instance of plotterclass                 
-<<<<<<< HEAD
-#        print(fieldOutputController)
-
         if self.perElementJobs or self.perNodeJobs or self.meshOnlyJobs:
             self.elCoordinatesList = extractNodeCoordinatesFromElset(self.elements.values())
-            
-=======
-        if self.perElementJobs or self.perNodeJobs or self.meshOnlyJobs:
->>>>>>> eb627493
             for element in self.elements.values():
                 nodeIdxArray = [nodeNumber.label-1 for nodeNumber in element.nodes[:]][:4]
                 self.elNodesIdxList.append(nodeIdxArray)
@@ -269,14 +246,6 @@
             
             self.meshPlot.contourPlotNodalValues(result, fig, ax, perNodeJob['label'])
         
-        for meshOnlyJob in self.meshOnlyJobs:
-            ax =  self.plotter.getAx(meshOnlyJob['figure'] , meshOnlyJob['axSpec'])
-            self.meshPlot.plotMeshGrid( ax)
-            ax.set_axis_off()
-            ax.set_aspect('equal')
-                            
-            if meshOnlyJob['plotNodeLabels']:
-                self.meshPlot.plotNodeLabels(self.nodes.keys(),ax)
 
         for perElementJob in self.perElementJobs:
 
@@ -300,13 +269,15 @@
                 resultArray = resultsTarget
                 
             self.meshPlot.contourPlotFieldVariable(resultArray, fig, ax, perElementJob['label'] )
-<<<<<<< HEAD
-        
         for meshOnlyJob in self.meshOnlyJobs:
             
+            ax.set_axis_off()
+            ax.set_aspect('equal')
             fig = self.plotter.getFig(meshOnlyJob['figure'])
             ax =  self.plotter.getAx(meshOnlyJob['figure'] , meshOnlyJob['axSpec'])
             result = meshOnlyJob['fieldOutput'].getLastResult()
+            if meshOnlyJob['plotNodeLabels']:
+                self.meshPlot.plotNodeLabels(self.nodes.keys(),ax)
 
             if meshOnlyJob['configuration'] == 'deformed':
                 
@@ -321,8 +292,4 @@
             self.plotter.configAxes(**configJob)
         
         for saveJob in self.saveJobs:
-            self.plotter.exportFigure(saveJob['fileName'], saveJob['figure'], saveJob['width'], saveJob['scale'], saveJob['heightRatio'], saveJob['png'])
-       
-=======
-            
->>>>>>> eb627493
+            self.plotter.exportFigure(saveJob['fileName'], saveJob['figure'], saveJob['width'], saveJob['scale'], saveJob['heightRatio'], saveJob['png'])