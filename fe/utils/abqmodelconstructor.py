#!/usr/bin/env python3
# -*- coding: utf-8 -*-
#  ---------------------------------------------------------------------
#
#  _____    _      _              _         _____ _____
# | ____|__| | ___| |_      _____(_)___ ___|  ___| ____|
# |  _| / _` |/ _ \ \ \ /\ / / _ \ / __/ __| |_  |  _|
# | |__| (_| |  __/ |\ V  V /  __/ \__ \__ \  _| | |___
# |_____\__,_|\___|_| \_/\_/ \___|_|___/___/_|   |_____|
#
#
#  Unit of Strength of Materials and Structural Analysis
#  University of Innsbruck,
#  2017 - today
#
#  Matthias Neuner matthias.neuner@uibk.ac.at
#
#  This file is part of EdelweissFE.
#
#  This library is free software; you can redistribute it and/or
#  modify it under the terms of the GNU Lesser General Public
#  License as published by the Free Software Foundation; either
#  version 2.1 of the License, or (at your option) any later version.
#
#  The full text of the license can be found in the file LICENSE.md at
#  the top level directory of EdelweissFE.
#  ---------------------------------------------------------------------
# Created on Tue Apr  3 09:44:10 2018

# @author: Matthias Neuner
"""
The default way to create finite element meshes
is using the keywords

 * ``*node``
 * ``*element``
 * ``*nset``
 * ``*elset``
 * ``*surface``

employing an Abaqus-like syntax.
"""

from fe.variables.node import Node
from fe.variables.elementset import ElementSet
from fe.variables.nodeset import NodeSet
from fe.config.elementlibrary import getElementClass
from fe.utils.misc import isInteger, splitLineAtCommas, convertLinesToFlatArray
from fe.config.constraints import getConstraintClass
from fe.config.sections import getSectionClass
from fe.config.analyticalfields import getAnalyticalFieldByName
import numpy as np


class AbqModelConstructor:
    def __init__(self, journal):
        pass

    def createGeometryFromInputFile(self, model: dict, inputFile: dict) -> dict:
        """Collects nodes, elements, node sets and element sets from
        the input file.

        Parameters
        ----------
        model
            A dictionary containing the model tree.
        inputFile
            A dictionary contaning the input file tree.

        Returns
        -------
        dict
            The updated model tree.
        """

        domainSize = model["domainSize"]

        # returns an dict of {node label: node}
        nodeDefinitions = model["nodes"]
        for nodeDefs in inputFile["*node"]:
            currNodeDefs = {}
            for l in nodeDefs["data"]:

                defLine = splitLineAtCommas(l)

                label = int(defLine[0])
                coordinates = np.zeros(domainSize)
                coordinates[:] = defLine[1:]
                currNodeDefs[label] = Node(
                    label,
                    coordinates,
                )
            nodeDefinitions.update(currNodeDefs)

            if "nset" in nodeDefs.keys():
                setName = nodeDefs["nset"]
<<<<<<< HEAD
                modelInfo["nodeSets"][setName] = NodeSet(setName, currNodeDefs.keys())
=======
                model["nodeSets"][setName] = list(currNodeDefs.keys())
>>>>>>> 22f3dd88

        # returns an dict of {element Label: element}
        elements = model["elements"]

        for elDefs in inputFile["*element"]:
            elementType = elDefs["type"]
            elementProvider = elDefs.get("provider")
            ElementClass = getElementClass(elementProvider)

            currElDefs = {}
            for l in elDefs["data"]:

                defLine = [int(i) for i in splitLineAtCommas(l)]

                label = defLine[0]
                # store nodeObjects in elNodes list
                elNodes = [nodeDefinitions[n] for n in defLine[1:]]
                newEl = ElementClass(elementType, label)
                newEl.setNodes(elNodes)
                currElDefs[label] = newEl
            elements.update(currElDefs)

            if "elset" in elDefs.keys():
                setName = elDefs["elset"]
<<<<<<< HEAD
                modelInfo["elementSets"][setName] = ElementSet(setName, currElDefs.values())
=======
                model["elementSets"][setName] = list(currElDefs.values())
>>>>>>> 22f3dd88

        # generate dictionary of elementObjects belonging to a specified elementset
        # or generate elementset by generate definition in inputfile
        elementSets = model["elementSets"]

        for elSetDefinition in inputFile["*elSet"]:
            name = elSetDefinition["elSet"]

            data = [splitLineAtCommas(l) for l in elSetDefinition["data"]]
            # decide if entries are labels or existing nodeSets:
            if isInteger(data[0][0]):
                elNumbers = [int(num) for line in data for num in line]

                if elSetDefinition.get("generate", False):
                    generateDef = elNumbers[0:3]
                    els = [
                        elements[n] for n in np.arange(generateDef[0], generateDef[1] + 1, generateDef[2], dtype=int)
                    ]

                elif elSetDefinition.get("boolean", False):
                    booleanDef = elSetDefinition.get("boolean")
                    if booleanDef == "difference":
                        els = [n for n in elementSets[name] if n.elNumber not in elNumbers]

                    elif booleanDef == "union":
                        els = [n for n in elementSets[name]]
                        els += [elements[n] for n in elNumbers]

                    elif booleanDef == "intersection":
                        elNumbersBase = [n.elNumber for n in elementSets[name]]
                        els = [elements[n] for n in list(set(elNumbers).intersection(elNumbersBase))]
                    else:
                        raise Exception("Undefined boolean operation!")

                    if elSetDefinition.get("newElSet") != name:
                        name = elSetDefinition.get("newElSet")
                    else:
                        del elementSets[name]
                else:
                    els = [elements[elNum] for elNum in elNumbers]
                elementSets[name] = ElementSet(name, set(els))
            else:
                elementSets[name] = []
                for line in data:
                    for elSet in line:
                        elementSets[name] += elementSets[elSet]

        # generate dictionary of nodeObjects belonging to a specified nodeset
        # or generate nodeset by generate definition in inputfile
        nodeSets = model["nodeSets"]
        for nSetDefinition in inputFile["*nSet"]:
            name = nSetDefinition["nSet"]

            data = [splitLineAtCommas(l) for l in nSetDefinition["data"]]
            if isInteger(data[0][0]):
                nodes = [int(n) for line in data for n in line]
                if nSetDefinition.get("generate", False):
                    generateDef = nodes  # nSetDefinition['data'][0][0:3]
                    nodes = [
                        nodeDefinitions[n]
                        for n in np.arange(generateDef[0], generateDef[1] + 1, generateDef[2], dtype=int)
                    ]
                else:
                    nodes = [nodeDefinitions[n] for n in nodes]
                nodeSets[name] = NodeSet(name, nodes)
            else:
                nodeSets[name] = NodeSet(name, {})
                for line in data:
                    for nSet in line:
                        [nodeSets[name].add(n) for n in nodeSets[nSet]]

<<<<<<< HEAD
        modelInfo["nodeSets"]["all"] = NodeSet("all", modelInfo["nodes"].values())
        modelInfo["elementSets"]["all"] = ElementSet("all", modelInfo["elements"].values())
=======
        model["nodeSets"]["all"] = list(model["nodes"].values())
        model["elementSets"]["all"] = list(model["elements"].values())
>>>>>>> 22f3dd88

        # generate surfaces sets
        for surfaceDef in inputFile["*surface"]:
            name = surfaceDef["name"]
            sType = surfaceDef.get("type", "element").lower()
            surface = {}
            if sType == "element":
                data = [splitLineAtCommas(l) for l in surfaceDef["data"]]
                for l in data:
                    elSet, faceNumber = l
                    faceNumber = int(faceNumber.replace("S", ""))
<<<<<<< HEAD
                    surface[faceNumber] = modelInfo["elementSets"][elSet]
=======
                    elements = model["elementSets"][elSet]
                    elements += surface.setdefault(faceNumber, [])
                    surface[faceNumber] = elements
>>>>>>> 22f3dd88

            model["surfaces"][name] = surface

        return model

    def createMaterialsFromInputFile(self, model, inputFile):
        """Collects material defintions from the input file.
        Creates instances of materials.

        Parameters
        ----------
        model
            A dictionary containing the model tree.
        inputFile
            A dictionary contaning the input file tree.

        Returns
        -------
        dict
            The updated model tree.
        """

        for materialDef in inputFile["*material"]:

            materialName = materialDef["name"]
            materialID = materialDef.get("id", materialName)

            materialProperties = convertLinesToFlatArray(materialDef["data"], dtype=np.float)

            model["materials"][materialID] = {"name": materialName, "properties": materialProperties}

        return model

    def createConstraintsFromInputFile(self, model, inputFile):
        """Collects constraint defintions from the input file.

        Parameters
        ----------
        model
            A dictionary containing the model tree.
        inputFile
            A dictionary contaning the input file tree.

        Returns
        -------
        dict
            The updated model tree.
        """

        for constraintDef in inputFile["*constraint"]:
            name = constraintDef["name"]
            constraint = constraintDef["type"]
            data = constraintDef["data"]

            constraint = getConstraintClass(constraint)(name, data, model)
            model["constraints"][name] = constraint

        return model

    def createSectionsFromInputFile(self, model, inputFile):
        """Collects section defintions from the input file.
        Assigns properties and section properties to all elements by
        the given section definitions.

        Parameters
        ----------
        model
            A dictionary containing the model tree.
        inputFile
            A dictionary contaning the input file tree.

        Returns
        -------
        dict
            The updated model tree.
        """

        for secDef in inputFile["*section"]:
            name = secDef["name"]
            sec = secDef["type"]
            data = secDef["data"]
            materialID = secDef["material"]

            Section = getSectionClass(sec)

            # this was a bad design decision, and will be deprecated sooner or later:
            thickness = float(secDef.get("thickness", 0.0))

            theSection = Section(name, data, materialID, thickness, model)

            model = theSection.assignSectionPropertiesToModel(model)

        return model

    def createAnalyticalFieldsFromInputFile(self, model, inputFile):
        """Collects field defintions from the input file.

        Parameters
        ----------
        model
            A dictionary containing the model tree.
        inputFile
            A dictionary contaning the input file tree.

        Returns
        -------
        dict
            The updated model tree.
        """

        for fieldDef in inputFile["*analyticalField"]:
            analyticalFieldName = fieldDef["name"]
            analyticalFieldType = fieldDef["type"]
            analyticalFieldData = fieldDef["data"]

            analyticalFieldClass = getAnalyticalFieldByName(analyticalFieldType)
            analyticalField = analyticalFieldClass(analyticalFieldName, analyticalFieldData, model)

            model["analyticalFields"][analyticalFieldName] = analyticalField

        return model<|MERGE_RESOLUTION|>--- conflicted
+++ resolved
@@ -94,11 +94,7 @@
 
             if "nset" in nodeDefs.keys():
                 setName = nodeDefs["nset"]
-<<<<<<< HEAD
-                modelInfo["nodeSets"][setName] = NodeSet(setName, currNodeDefs.keys())
-=======
-                model["nodeSets"][setName] = list(currNodeDefs.keys())
->>>>>>> 22f3dd88
+                model["nodeSets"][setName] = NodeSet(setName, currNodeDefs.keys())
 
         # returns an dict of {element Label: element}
         elements = model["elements"]
@@ -123,11 +119,7 @@
 
             if "elset" in elDefs.keys():
                 setName = elDefs["elset"]
-<<<<<<< HEAD
-                modelInfo["elementSets"][setName] = ElementSet(setName, currElDefs.values())
-=======
-                model["elementSets"][setName] = list(currElDefs.values())
->>>>>>> 22f3dd88
+                model["elementSets"][setName] = ElementSet(setName, currElDefs.values())
 
         # generate dictionary of elementObjects belonging to a specified elementset
         # or generate elementset by generate definition in inputfile
@@ -199,13 +191,8 @@
                     for nSet in line:
                         [nodeSets[name].add(n) for n in nodeSets[nSet]]
 
-<<<<<<< HEAD
-        modelInfo["nodeSets"]["all"] = NodeSet("all", modelInfo["nodes"].values())
-        modelInfo["elementSets"]["all"] = ElementSet("all", modelInfo["elements"].values())
-=======
-        model["nodeSets"]["all"] = list(model["nodes"].values())
-        model["elementSets"]["all"] = list(model["elements"].values())
->>>>>>> 22f3dd88
+        model["nodeSets"]["all"] = NodeSet("all", model["nodes"].values())
+        model["elementSets"]["all"] = ElementSet("all", model["elements"].values())
 
         # generate surfaces sets
         for surfaceDef in inputFile["*surface"]:
@@ -217,13 +204,7 @@
                 for l in data:
                     elSet, faceNumber = l
                     faceNumber = int(faceNumber.replace("S", ""))
-<<<<<<< HEAD
-                    surface[faceNumber] = modelInfo["elementSets"][elSet]
-=======
-                    elements = model["elementSets"][elSet]
-                    elements += surface.setdefault(faceNumber, [])
-                    surface[faceNumber] = elements
->>>>>>> 22f3dd88
+                    surface[faceNumber] = model["elementSets"][elSet]
 
             model["surfaces"][name] = surface
 
