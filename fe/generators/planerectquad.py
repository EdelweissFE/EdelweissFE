--- conflicted
+++ resolved
@@ -150,111 +150,58 @@
             currentElementLabel += 1
 
     # nodesets:
-<<<<<<< HEAD
-    modelInfo["nodeSets"]["{:}_all".format(name)] = NodeSet("{:}_all".format(name), set())
+    model["nodeSets"]["{:}_all".format(name)] = NodeSet("{:}_all".format(name), set())
     for n in np.ravel(nG):
         if len(n.fields) > 0:
-            modelInfo["nodeSets"]["{:}_all".format(name)].add(n)
-
-    modelInfo["nodeSets"]["{:}_left".format(name)] = NodeSet("{:}_left".format(name), [n for n in nG[0, :]])
-    modelInfo["nodeSets"]["{:}_right".format(name)] = NodeSet("{:}_right".format(name), [n for n in nG[-1, :]])
-    modelInfo["nodeSets"]["{:}_top".format(name)] = NodeSet("{:}_top".format(name), [n for n in nG[:, -1]])
-    modelInfo["nodeSets"]["{:}_bottom".format(name)] = NodeSet("{:}_bottom".format(name), [n for n in nG[:, 0]])
-
-    modelInfo["nodeSets"]["{:}_leftBottom".format(name)] = NodeSet("{:}_leftBottom".format(name), [nG[0, 0]])
-    modelInfo["nodeSets"]["{:}_leftTop".format(name)] = NodeSet("{:}_leftTop".format(name), [nG[0, -1]])
-    modelInfo["nodeSets"]["{:}_rightBottom".format(name)] = NodeSet("{:}_rightBottom".format(name), [nG[-1, 0]])
-    modelInfo["nodeSets"]["{:}_rightTop".format(name)] = NodeSet("{:}_rightTop".format(name), [nG[-1, -1]])
+            model["nodeSets"]["{:}_all".format(name)].add(n)
+
+    model["nodeSets"]["{:}_left".format(name)] = NodeSet("{:}_left".format(name), [n for n in nG[0, :]])
+    model["nodeSets"]["{:}_right".format(name)] = NodeSet("{:}_right".format(name), [n for n in nG[-1, :]])
+    model["nodeSets"]["{:}_top".format(name)] = NodeSet("{:}_top".format(name), [n for n in nG[:, -1]])
+    model["nodeSets"]["{:}_bottom".format(name)] = NodeSet("{:}_bottom".format(name), [n for n in nG[:, 0]])
+
+    model["nodeSets"]["{:}_leftBottom".format(name)] = NodeSet("{:}_leftBottom".format(name), [nG[0, 0]])
+    model["nodeSets"]["{:}_leftTop".format(name)] = NodeSet("{:}_leftTop".format(name), [nG[0, -1]])
+    model["nodeSets"]["{:}_rightBottom".format(name)] = NodeSet("{:}_rightBottom".format(name), [nG[-1, 0]])
+    model["nodeSets"]["{:}_rightTop".format(name)] = NodeSet("{:}_rightTop".format(name), [nG[-1, -1]])
 
     # element sets
     elGrid = np.asarray(elements).reshape(nX, nY)
-    modelInfo["elementSets"]["{:}_bottom".format(name)] = ElementSet(
-        "{:}_bottom".format(name), [e for e in elGrid[:, 0]]
-    )
-    modelInfo["elementSets"]["{:}_top".format(name)] = ElementSet("{:}_top".format(name), [e for e in elGrid[:, -1]])
-    modelInfo["elementSets"]["{:}_central".format(name)] = ElementSet(
+    model["elementSets"]["{:}_bottom".format(name)] = ElementSet("{:}_bottom".format(name), [e for e in elGrid[:, 0]])
+    model["elementSets"]["{:}_top".format(name)] = ElementSet("{:}_top".format(name), [e for e in elGrid[:, -1]])
+    model["elementSets"]["{:}_central".format(name)] = ElementSet(
         "{:}_central".format(name), [elGrid[int(nX / 2), int(nY / 2)]]
     )
-    modelInfo["elementSets"]["{:}_right".format(name)] = ElementSet(
-        "{:}_right".format(name), [e for e in elGrid[-1, :]]
-    )
-    modelInfo["elementSets"]["{:}_left".format(name)] = ElementSet("{:}_left".format(name), [e for e in elGrid[0, :]])
-=======
-    model["nodeSets"]["{:}_all".format(name)] = []
-    for n in np.ravel(nG):
-        if len(n.fields) > 0:
-            model["nodeSets"]["{:}_all".format(name)].append(n)
-
-    model["nodeSets"]["{:}_left".format(name)] = [n for n in nG[0, :]]
-    model["nodeSets"]["{:}_right".format(name)] = [n for n in nG[-1, :]]
-    model["nodeSets"]["{:}_top".format(name)] = [n for n in nG[:, -1]]
-    model["nodeSets"]["{:}_bottom".format(name)] = [n for n in nG[:, 0]]
-
-    model["nodeSets"]["{:}_leftBottom".format(name)] = [nG[0, 0]]
-    model["nodeSets"]["{:}_leftTop".format(name)] = [nG[0, -1]]
-    model["nodeSets"]["{:}_rightBottom".format(name)] = [nG[-1, 0]]
-    model["nodeSets"]["{:}_rightTop".format(name)] = [nG[-1, -1]]
-
-    # element sets
-    elGrid = np.asarray(elements).reshape(nX, nY)
-    model["elementSets"]["{:}_bottom".format(name)] = [e for e in elGrid[:, 0]]
-    model["elementSets"]["{:}_top".format(name)] = [e for e in elGrid[:, -1]]
-    model["elementSets"]["{:}_central".format(name)] = [elGrid[int(nX / 2), int(nY / 2)]]
-    model["elementSets"]["{:}_right".format(name)] = [e for e in elGrid[-1, :]]
-    model["elementSets"]["{:}_left".format(name)] = [e for e in elGrid[0, :]]
->>>>>>> 22f3dd88
+    model["elementSets"]["{:}_right".format(name)] = ElementSet("{:}_right".format(name), [e for e in elGrid[-1, :]])
+    model["elementSets"]["{:}_left".format(name)] = ElementSet("{:}_left".format(name), [e for e in elGrid[0, :]])
 
     nShearBand = min(nX, nY)
     if nShearBand > 3:
         shearBand = [
             elGrid[int(nX / 2 + i - nShearBand / 2), int(nY / 2 + i - nShearBand / 2)] for i in range(nShearBand)
         ]
-<<<<<<< HEAD
-        modelInfo["elementSets"]["{:}_shearBand".format(name)] = ElementSet(
+        model["elementSets"]["{:}_shearBand".format(name)] = ElementSet(
             "{:}_shearBand".format(name), [e for e in shearBand]
         )
-        modelInfo["elementSets"]["{:}_shearBandCenter".format(name)] = ElementSet(
+        model["elementSets"]["{:}_shearBandCenter".format(name)] = ElementSet(
             "{:}_shearBandCenter".format(name),
             [e for e in shearBand[int(nShearBand / 2) - 1 : int(nShearBand / 2) + 2]],
         )
 
-    modelInfo["elementSets"]["{:}_sandwichHorizontal".format(name)] = ElementSet(
-        "{:}_sandwichHorizontal".format(name), []
-    )
+    model["elementSets"]["{:}_sandwichHorizontal".format(name)] = ElementSet("{:}_sandwichHorizontal".format(name), [])
     for elList in elGrid[1:-1, :]:
         for e in elList:
-            modelInfo["elementSets"]["{:}_sandwichHorizontal".format(name)].add(e)
-
-    modelInfo["elementSets"]["{:}_sandwichVertical".format(name)] = ElementSet("{:}_sandwichVertical".format(name), [])
+            model["elementSets"]["{:}_sandwichHorizontal".format(name)].add(e)
+
+    model["elementSets"]["{:}_sandwichVertical".format(name)] = ElementSet("{:}_sandwichVertical".format(name), [])
     for elList in elGrid[:, 1:-1]:
         for e in elList:
-            modelInfo["elementSets"]["{:}_sandwichVertical".format(name)].add(e)
-
-    modelInfo["elementSets"]["{:}_core".format(name)] = ElementSet("{:}_core".format(name), [])
+            model["elementSets"]["{:}_sandwichVertical".format(name)].add(e)
+
+    model["elementSets"]["{:}_core".format(name)] = ElementSet("{:}_core".format(name), [])
     for elList in elGrid[1:-1, 1:-1]:
         for e in elList:
-            modelInfo["elementSets"]["{:}_core".format(name)].add(e)
-=======
-        model["elementSets"]["{:}_shearBand".format(name)] = [e for e in shearBand]
-        model["elementSets"]["{:}_shearBandCenter".format(name)] = [
-            e for e in shearBand[int(nShearBand / 2) - 1 : int(nShearBand / 2) + 2]
-        ]
-
-    model["elementSets"]["{:}_sandwichHorizontal".format(name)] = []
-    for elList in elGrid[1:-1, :]:
-        for e in elList:
-            model["elementSets"]["{:}_sandwichHorizontal".format(name)].append(e)
-
-    model["elementSets"]["{:}_sandwichVertical".format(name)] = []
-    for elList in elGrid[:, 1:-1]:
-        for e in elList:
-            model["elementSets"]["{:}_sandwichVertical".format(name)].append(e)
-
-    model["elementSets"]["{:}_core".format(name)] = []
-    for elList in elGrid[1:-1, 1:-1]:
-        for e in elList:
-            model["elementSets"]["{:}_core".format(name)].append(e)
->>>>>>> 22f3dd88
+            model["elementSets"]["{:}_core".format(name)].add(e)
 
     # surfaces
     model["surfaces"]["{:}_bottom".format(name)] = {1: [e for e in elGrid[:, 0]]}
