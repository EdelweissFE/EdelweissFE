--- conflicted
+++ resolved
@@ -74,21 +74,11 @@
     The following attributes are also included in the elType definition:
 
         R
-<<<<<<< HEAD
-            reduced integration for element, in elType[5].
-        E
-            extended integration for element, in elType[5].
-        PE
-            use plane strain for 2D elements, in elType[6:8] or [5:7].
-        PS
-            use plane stress for 2D elements, in elType[6:8] or [5:7].
-=======
             reduced integration for element, at the end of elType.
         E
             extended integration for element, at the end of elType.
         N
             (optional) regular integration for element, at the end of elType.
->>>>>>> a310be17
 
     If R or E is not given by the user, we assume regular increment."""
 
@@ -149,21 +139,10 @@
         return self._hasMaterial
 
     def __init__(self, elementType: str, elNumber: int):
-<<<<<<< HEAD
-        self.elType = elementType[0].upper() + elementType[1:5].lower() + elementType[5:].upper()
-        self._elNumber = elNumber
-        try:
-            if len(self.elType) > 5 and self.elType[5].lower() == "n":  # normal integration
-                self.elType = self.elType.replace("N", "").replace("n", "")
-            properties = elLibrary[self.elType]
-        except KeyError:
-            raise Exception("This element type doesn't exist.")
-=======
         properties = elLibrary[elementType]
         if eval(properties["elClass"]) is not DisplacementElement:
             raise Exception("Something went wrong with the element initialization!")
         self._elNumber = elNumber
->>>>>>> a310be17
         self._nNodes = properties["nNodes"]
         self._nDof = properties["nDof"]
         self._dofIndices = properties["dofIndices"]
@@ -209,11 +188,7 @@
             Thickness of 2D elements.
         """
 
-<<<<<<< HEAD
-        if self.elType[0] == "Q":
-=======
         if self.nSpatialDimensions == 2:
->>>>>>> a310be17
             self._t = elementProperties[0]  # thickness
 
     def initializeElement(
